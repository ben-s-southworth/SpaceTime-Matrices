--- conflicted
+++ resolved
@@ -10,13 +10,9 @@
 *.blg
 *dSYM
 *.out*
-<<<<<<< HEAD
-*.gitignore
 
 # Specific files of the above types to be included
 !spacetime/initializing_multi_notes.pdf
-=======
 driver
 *.core
-makefile
->>>>>>> 569c74e2
+makefile