--- conflicted
+++ resolved
@@ -1,13 +1,13 @@
 #ifndef SPACETIMEMATRIX
-	#include "SpaceTimeMatrix.hpp"
+    #include "SpaceTimeMatrix.hpp"
 #endif
 #include "mfem.hpp"
 using namespace mfem;
 
 
 // TODO:
-//	- Add option to set h^l ~ dt^k, where l is the spatial order and k
-//	  time order, that way accuracy same in space and time
+//  - Add option to set h^l ~ dt^k, where l is the spatial order and k
+//    time order, that way accuracy same in space and time
 #define PI 3.14159265358979323846
 
 
@@ -15,30 +15,21 @@
 {
 private:
 
-	bool m_lumped;
+    bool m_lumped;
     bool m_is_refined;
     bool m_is_prefined;
-	int m_refLevels;
-	int m_order;
+    int m_refLevels;
+    int m_order;
     int m_basis_type;
-	int m_dim;
-	Vector m_omega;
+    int m_dim;
+    Vector m_omega;
     Mesh* m_mesh;
-<<<<<<< HEAD
-    ParMesh *m_parmesh;
-	ParBilinearForm *m_pbform;
-	ParLinearForm *m_pbform;
-	BilinearForm *m_bform;
-	LinearForm *m_lform;
-=======
     ParMesh* m_pmesh;
     ParBilinearForm* m_pbform;
     ParLinearForm* m_plform;
     BilinearForm* m_bform;
     LinearForm* m_lform;
     DG_FECollection *m_fec;
-    
->>>>>>> 44d5b8b9
 
     // TODO : Make all spatial discretization functions PURE VIRTUAL once they've been implemented!
     virtual void getSpatialDiscretizationG(const MPI_Comm &spatialComm, 
@@ -72,7 +63,7 @@
                                            int      &spatialDOFs,
                                            double    t, 
                                            int      &bsize);                                            
-	void getMassMatrix(int* &M_rowptr, int* &M_colinds, double* &M_data);  
+    void getMassMatrix(int* &M_rowptr, int* &M_colinds, double* &M_data);  
     void addInitialCondition(const MPI_Comm &spatialComm, double *B);
     void addInitialCondition(double *B);
 
@@ -82,12 +73,12 @@
 
 public:
 
-	DGadvection(MPI_Comm globComm, bool pit, bool M_exists, int timeDisc, int numTimeSteps,
-				double dt);
-	DGadvection(MPI_Comm globComm, bool pit, bool M_exists, int timeDisc, int numTimeSteps,
-				double dt, int refLevels, int order);
-	DGadvection(MPI_Comm globComm, bool pit, bool M_exists, int timeDisc, int numTimeSteps,
-				double dt, int refLevels, int order, bool lumped);
+    DGadvection(MPI_Comm globComm, bool pit, bool M_exists, int timeDisc, int numTimeSteps,
+                double dt);
+    DGadvection(MPI_Comm globComm, bool pit, bool M_exists, int timeDisc, int numTimeSteps,
+                double dt, int refLevels, int order);
+    DGadvection(MPI_Comm globComm, bool pit, bool M_exists, int timeDisc, int numTimeSteps,
+                double dt, int refLevels, int order, bool lumped);
     ~DGadvection();
 
 };